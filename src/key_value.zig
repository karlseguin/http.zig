const std = @import("std");

const mem = std.mem;
const ascii = std.ascii;
const Allocator = std.mem.Allocator;

fn MakeKeyValue(K: type, V: type, equalFn: fn (lhs: K, rhs: K) bool) type {
    return struct {
        len: usize,
        keys: []K,
        values: []V,

        pub const Value = V;

        const Self = @This();

        pub fn init(allocator: Allocator, max: usize) !Self {
            return .{
                .len = 0,
                .keys = try allocator.alloc(K, max),
                .values = try allocator.alloc(V, max),
            };
        }

        pub fn deinit(self: *Self, allocator: Allocator) void {
            allocator.free(self.keys);
            allocator.free(self.values);
<<<<<<< HEAD
        }

        pub fn add(self: *Self, key: K, value: V) void {
            const len = self.len;
            var keys = self.keys;
            if (len == keys.len) {
                return;
            }

            keys[len] = key;
            self.values[len] = value;
            self.len = len + 1;
        }

        pub fn get(self: *const Self, needle: K) ?V {
            const keys = self.keys[0..self.len];
            for (keys, 0..) |key, i| {
                if (equalFn(key, needle)) {
                    // return key;
                    return self.values[i];
                }
            }
            return null;
        }

        pub fn reset(self: *Self) void {
            self.len = 0;
        }
    };
}

fn strEql(lhs: []const u8, rhs: []const u8) bool {
    return std.mem.eql(u8, lhs, rhs);
}

pub const KeyValue = MakeKeyValue([]const u8, []const u8, strEql);

=======
        }

        pub fn add(self: *Self, key: K, value: V) void {
            const len = self.len;
            var keys = self.keys;
            if (len == keys.len) {
                return;
            }

            keys[len] = key;
            self.values[len] = value;
            self.len = len + 1;
        }

        pub fn get(self: *const Self, needle: K) ?V {
            const keys = self.keys[0..self.len];
            for (keys, 0..) |key, i| {
                if (equalFn(key, needle)) {
                    // return key;
                    return self.values[i];
                }
            }
            return null;
        }

        pub fn reset(self: *Self) void {
            self.len = 0;
        }

        pub fn iterator(self: *const Self) Iterator {
            const len = self.len;
            return .{
                .pos = 0,
                .keys = self.keys[0..len],
                .values = self.values[0..len],
            };
        }

        pub const Iterator = struct {
            pos: usize,
            keys: [][]const u8,
            values: []V,

            const KV = struct {
                key: []const u8,
                value: V,
            };

            pub fn next(self: *Iterator) ?KV {
                const pos = self.pos;
                if (pos == self.keys.len) {
                    return null;
                }

                self.pos = pos + 1;
                return  .{
                    .key = self.keys[pos],
                    .value = self.values[pos],
                };
            }
        };
    };
}

fn strEql(lhs: []const u8, rhs: []const u8) bool {
    return std.mem.eql(u8, lhs, rhs);
}

pub const KeyValue = MakeKeyValue([]const u8, []const u8, strEql);

>>>>>>> c6274266
const MultiForm = struct {
    value: []const u8,
    filename: ?[]const u8 = null,
};
pub const MultiFormKeyValue = MakeKeyValue([]const u8, MultiForm, strEql);

const t = @import("t.zig");
test "KeyValue: get" {
    var kv = try KeyValue.init(t.allocator, 2);
    defer kv.deinit(t.allocator);

    var key = "content-type".*;
    kv.add(&key, "application/json");

    try t.expectEqual("application/json", kv.get("content-type").?);

    kv.reset();
    try t.expectEqual(null, kv.get("content-type"));
    kv.add(&key, "application/json2");
    try t.expectEqual("application/json2", kv.get("content-type").?);
}

test "KeyValue: ignores beyond max" {
    var kv = try KeyValue.init(t.allocator, 2);
    defer kv.deinit(t.allocator);
    var n1 = "content-length".*;
    kv.add(&n1, "cl");

    var n2 = "host".*;
    kv.add(&n2, "www");

    var n3 = "authorization".*;
    kv.add(&n3, "hack");

    try t.expectEqual("cl", kv.get("content-length").?);
    try t.expectEqual("www", kv.get("host").?);
    try t.expectEqual(null, kv.get("authorization"));

    {
        var it = kv.iterator();
        {
            const field = it.next().?;
            try t.expectString("content-length", field.key);
            try t.expectString("cl", field.value);
        }

        {
            const field = it.next().?;
            try t.expectString("host", field.key);
            try t.expectString("www", field.value);
        }
        try t.expectEqual(null, it.next());
    }
}

test "MultiFormKeyValue: get" {
    var kv = try MultiFormKeyValue.init(t.allocator, 2);
    defer kv.deinit(t.allocator);

    var key = "username".*;
    kv.add(&key, .{.value = "leto"});

    try t.expectEqual("leto", kv.get("username").?.value);

    kv.reset();
    try t.expectEqual(null, kv.get("username"));
    kv.add(&key, .{.value = "leto2"});
    try t.expectEqual("leto2", kv.get("username").?.value);
}

test "MultiFormKeyValue: ignores beyond max" {
    var kv = try MultiFormKeyValue.init(t.allocator, 2);
    defer kv.deinit(t.allocator);

    var n1 = "username".*;
    kv.add(&n1, .{.value = "leto"});

    var n2 = "password".*;
    kv.add(&n2, .{.value = "ghanima"});

    var n3 = "other".*;
    kv.add(&n3, .{.value = "hack"});

    try t.expectEqual("leto", kv.get("username").?.value);
    try t.expectEqual("ghanima", kv.get("password").?.value);
    try t.expectEqual(null, kv.get("other"));

    {
        var it = kv.iterator();
        {
            const field = it.next().?;
            try t.expectString("username", field.key);
            try t.expectString("leto", field.value.value);
        }

        {
            const field = it.next().?;
            try t.expectString("password", field.key);
            try t.expectString("ghanima", field.value.value);
        }
        try t.expectEqual(null, it.next());
    }
}<|MERGE_RESOLUTION|>--- conflicted
+++ resolved
@@ -25,7 +25,6 @@
         pub fn deinit(self: *Self, allocator: Allocator) void {
             allocator.free(self.keys);
             allocator.free(self.values);
-<<<<<<< HEAD
         }
 
         pub fn add(self: *Self, key: K, value: V) void {
@@ -54,44 +53,6 @@
         pub fn reset(self: *Self) void {
             self.len = 0;
         }
-    };
-}
-
-fn strEql(lhs: []const u8, rhs: []const u8) bool {
-    return std.mem.eql(u8, lhs, rhs);
-}
-
-pub const KeyValue = MakeKeyValue([]const u8, []const u8, strEql);
-
-=======
-        }
-
-        pub fn add(self: *Self, key: K, value: V) void {
-            const len = self.len;
-            var keys = self.keys;
-            if (len == keys.len) {
-                return;
-            }
-
-            keys[len] = key;
-            self.values[len] = value;
-            self.len = len + 1;
-        }
-
-        pub fn get(self: *const Self, needle: K) ?V {
-            const keys = self.keys[0..self.len];
-            for (keys, 0..) |key, i| {
-                if (equalFn(key, needle)) {
-                    // return key;
-                    return self.values[i];
-                }
-            }
-            return null;
-        }
-
-        pub fn reset(self: *Self) void {
-            self.len = 0;
-        }
 
         pub fn iterator(self: *const Self) Iterator {
             const len = self.len;
@@ -119,7 +80,7 @@
                 }
 
                 self.pos = pos + 1;
-                return  .{
+                return .{
                     .key = self.keys[pos],
                     .value = self.values[pos],
                 };
@@ -134,7 +95,6 @@
 
 pub const KeyValue = MakeKeyValue([]const u8, []const u8, strEql);
 
->>>>>>> c6274266
 const MultiForm = struct {
     value: []const u8,
     filename: ?[]const u8 = null,
@@ -195,13 +155,13 @@
     defer kv.deinit(t.allocator);
 
     var key = "username".*;
-    kv.add(&key, .{.value = "leto"});
+    kv.add(&key, .{ .value = "leto" });
 
     try t.expectEqual("leto", kv.get("username").?.value);
 
     kv.reset();
     try t.expectEqual(null, kv.get("username"));
-    kv.add(&key, .{.value = "leto2"});
+    kv.add(&key, .{ .value = "leto2" });
     try t.expectEqual("leto2", kv.get("username").?.value);
 }
 
@@ -210,13 +170,13 @@
     defer kv.deinit(t.allocator);
 
     var n1 = "username".*;
-    kv.add(&n1, .{.value = "leto"});
+    kv.add(&n1, .{ .value = "leto" });
 
     var n2 = "password".*;
-    kv.add(&n2, .{.value = "ghanima"});
+    kv.add(&n2, .{ .value = "ghanima" });
 
     var n3 = "other".*;
-    kv.add(&n3, .{.value = "hack"});
+    kv.add(&n3, .{ .value = "hack" });
 
     try t.expectEqual("leto", kv.get("username").?.value);
     try t.expectEqual("ghanima", kv.get("password").?.value);
